--- conflicted
+++ resolved
@@ -35,28 +35,6 @@
 %% External exports
 -behaviour(ejabberd_gen_auth).
 -export([start/1,
-<<<<<<< HEAD
-         stop/1,
-         start_link/1,
-         set_password/3,
-         check_password/3,
-         check_password/5,
-         try_register/3,
-         dirty_get_registered_users/0,
-         get_vh_registered_users/1,
-         get_vh_registered_users/2,
-         get_vh_registered_users_number/1,
-         get_vh_registered_users_number/2,
-         get_password/2,
-         get_password_s/2,
-         is_user_exists/2,
-         remove_user/2,
-         remove_user/3,
-         plain_password_required/0
-         ]).
-%% Exported for behaviour but not implemented
--export([login/2, get_password/3]).
-=======
     stop/1,
     start_link/1,
     set_password/3,
@@ -75,7 +53,9 @@
     remove_user/3,
     store_type/1,
     plain_password_required/0]).
->>>>>>> b39c2804
+
+%% Exported for behaviour but not implemented
+-export([login/2, get_password/3]).
 
 -include("ejabberd.hrl").
 -include("eldap.hrl").
@@ -144,10 +124,7 @@
                           State#state.password, State#state.tls_options),
     {ok, State}.
 
-<<<<<<< HEAD
-=======
 store_type(_) -> external.
->>>>>>> b39c2804
 
 plain_password_required() -> true.
 
