%%%----------------------------------------------------------------------
%%% File    : mod_event_pusher_http.erl
%%% Author  : Baibossynv Valery <baibossynov.valery@gmail.com>
%%% Purpose : Message passing via http
%%% Created : 16 Dec 2015 by Baibossynv Valery <baibossynov.valery@gmail.com>
%%%----------------------------------------------------------------------

-module(mod_event_pusher_http).
-author("baibossynov.valery@gmail.com").

-behaviour(gen_mod).
-behaviour(mod_event_pusher).

-callback should_make_req(Acc :: mongoose_acc:t(),
                          Dir :: in | out,
                          Packet :: exml:element(),
                          From :: jid:jid(),
                          To :: jid:jid(),
                          Opts :: [{atom(), term()}]) -> boolean().
-callback prepare_headers(Acc :: mongoose_acc:t(),
                          Dir :: in | out,
                          Host :: jid:lserver(),
                          Message :: binary(),
                          Sender :: jid:luser(),
                          Receiver :: jid:luser(),
                          Opts :: [{atom(), term()}]) -> [{binary(), binary()}].
-callback prepare_body(Acc :: mongoose_acc:t(),
                       Dir :: in | out,
                       Host :: jid:lserver(),
                       Message :: binary(),
                       Sender :: jid:luser(),
                       Receiver :: jid:luser(),
                       Opts :: [{atom(), term()}]) -> binary().

-include("mod_event_pusher_events.hrl").
-include("jlib.hrl").

%% API
-export([start/2, stop/1, push_event/3]).

-include("mongoose.hrl").
-include("jlib.hrl").

-define(DEFAULT_POOL_NAME, http_pool).
-define(DEFAULT_PATH, "").

-define(SENT_METRIC, [mod_http_notifications, sent]).
-define(FAILED_METRIC, [mod_http_notifications, failed]).
-define(RESPONSE_METRIC, [mod_http_notifications, response_time]).

start(Host, _Opts) ->
    ensure_metrics(Host),
    ok.

stop(_Host) ->
    ok.

push_event(Acc, _Host, #chat_event{direction = Dir, from = From, to = To, packet = Packet}) ->
    lists:map(fun(Opts) -> push_event(Acc, Dir, From, To, Packet, Opts) end,
              gen_mod:get_module_opt(From#jid.lserver, ?MODULE, configs, [])),
    Acc;
push_event(Acc, _Host, _Event) ->
    Acc.

push_event(Acc, Dir, From, To, Packet, Opts) ->
    Body = exml_query:path(Packet, [{element, <<"body">>}, cdata], <<>>),
    Mod = get_callback_module(Opts),
    case Mod:should_make_req(Acc, Dir, Packet, From, To, Opts) of
        true ->
            make_req(Acc, Dir, From#jid.lserver, From#jid.luser, To#jid.luser, Body, Opts);
        _ ->
            ok
    end,
    Acc.

%%%===================================================================
%%% Internal functions
%%%===================================================================

get_callback_module(Opts) ->
    proplists:get_value(callback_module, Opts, mod_event_pusher_http_defaults).

<<<<<<< HEAD
make_req(Host, Sender, Receiver, Message) ->
    Path = fix_path(list_to_binary(gen_mod:get_module_opt(Host, ?MODULE, path, ?DEFAULT_PATH))),
    PoolName = gen_mod:get_module_opt(Host, ?MODULE, pool_name, ?DEFAULT_POOL_NAME),
    EncodedQuery = cow_qs:qs([{<<"author">>, Sender},
        {<<"server">>, Host}, {<<"receiver">>, Receiver}, {<<"message">>, Message}]),
=======
make_req(Acc, Dir, Host, Sender, Receiver, Message, Opts) ->
    Path = fix_path(list_to_binary(proplists:get_value(path, Opts, ?DEFAULT_PATH))),
    PoolName = proplists:get_value(pool_name, Opts, ?DEFAULT_POOL_NAME),
    Pool = mongoose_http_client:get_pool(PoolName),
    Mod = get_callback_module(Opts),
    Body = Mod:prepare_body(Acc, Dir, Host, Message, Sender, Receiver, Opts),
    Headers = Mod:prepare_headers(Acc, Dir, Host, Message, Sender, Receiver, Opts),
>>>>>>> 6245d539
    ?INFO_MSG("Making request '~p' for user ~s@~s...", [Path, Sender, Host]),
    T0 = os:timestamp(),
<<<<<<< HEAD
    {Res, Elapsed} = case mongoose_http_client:post(Host, PoolName, Path, Headers, EncodedQuery) of
=======
    {Res, Elapsed} = case mongoose_http_client:post(Pool, Path, Headers, Body) of
>>>>>>> 6245d539
                         {ok, _} ->
                             {ok, timer:now_diff(os:timestamp(), T0)};
                         {error, Reason} ->
                             {{error, Reason}, 0}
                     end,
    record_result(Host, Res, Elapsed),
    ok.

ensure_metrics(Host) ->
    mongoose_metrics:ensure_metric(Host, ?SENT_METRIC, spiral),
    mongoose_metrics:ensure_metric(Host, ?FAILED_METRIC, spiral),
    mongoose_metrics:ensure_metric(Host, ?RESPONSE_METRIC, histogram),
    ok.
record_result(Host, ok, Elapsed) ->
    mongoose_metrics:update(Host, ?SENT_METRIC, 1),
    mongoose_metrics:update(Host, ?RESPONSE_METRIC, Elapsed),
    ok;
record_result(Host, {error, Reason}, _) ->
    mongoose_metrics:update(Host, ?FAILED_METRIC, 1),
    ?WARNING_MSG("Sending http notification failed: ~p", [Reason]),
    ok.

%% @doc Strip initial slash (it is added by mongoose_http_client)
fix_path(<<"/", R/binary>>) ->
    R;
fix_path(R) ->
    R.<|MERGE_RESOLUTION|>--- conflicted
+++ resolved
@@ -80,28 +80,15 @@
 get_callback_module(Opts) ->
     proplists:get_value(callback_module, Opts, mod_event_pusher_http_defaults).
 
-<<<<<<< HEAD
-make_req(Host, Sender, Receiver, Message) ->
-    Path = fix_path(list_to_binary(gen_mod:get_module_opt(Host, ?MODULE, path, ?DEFAULT_PATH))),
-    PoolName = gen_mod:get_module_opt(Host, ?MODULE, pool_name, ?DEFAULT_POOL_NAME),
-    EncodedQuery = cow_qs:qs([{<<"author">>, Sender},
-        {<<"server">>, Host}, {<<"receiver">>, Receiver}, {<<"message">>, Message}]),
-=======
 make_req(Acc, Dir, Host, Sender, Receiver, Message, Opts) ->
     Path = fix_path(list_to_binary(proplists:get_value(path, Opts, ?DEFAULT_PATH))),
     PoolName = proplists:get_value(pool_name, Opts, ?DEFAULT_POOL_NAME),
-    Pool = mongoose_http_client:get_pool(PoolName),
     Mod = get_callback_module(Opts),
     Body = Mod:prepare_body(Acc, Dir, Host, Message, Sender, Receiver, Opts),
     Headers = Mod:prepare_headers(Acc, Dir, Host, Message, Sender, Receiver, Opts),
->>>>>>> 6245d539
     ?INFO_MSG("Making request '~p' for user ~s@~s...", [Path, Sender, Host]),
     T0 = os:timestamp(),
-<<<<<<< HEAD
-    {Res, Elapsed} = case mongoose_http_client:post(Host, PoolName, Path, Headers, EncodedQuery) of
-=======
-    {Res, Elapsed} = case mongoose_http_client:post(Pool, Path, Headers, Body) of
->>>>>>> 6245d539
+    {Res, Elapsed} = case mongoose_http_client:post(Host, PoolName, Path, Headers, Body) of
                          {ok, _} ->
                              {ok, timer:now_diff(os:timestamp(), T0)};
                          {error, Reason} ->
