--- conflicted
+++ resolved
@@ -120,11 +120,7 @@
         true ->
             ok;
         false ->
-<<<<<<< HEAD
-            ejabberd_hooks:delete(mam_archive_message, Host, ?MODULE, archive_message, 50)
-=======
             ejabberd_hooks:add(mam_archive_message, Host, ?MODULE, archive_message, 50)
->>>>>>> d20ec883
     end,
     ejabberd_hooks:delete(mam_archive_size, Host, ?MODULE, archive_size, 50),
     ejabberd_hooks:delete(mam_lookup_messages, Host, ?MODULE, lookup_messages, 50),
@@ -212,36 +208,20 @@
 -spec archive_message(_Result, Host :: ejabberd:server(),
         MessID :: mod_mam:message_id(), UserID :: mod_mam:archive_id(),
         LocJID :: ejabberd:jid(), RemJID :: ejabberd:jid(),
-<<<<<<< HEAD
-        SrcJID :: ejabberd:jid(), incoming, Packet :: any()) -> ok.
-archive_message(Result, Host, MessID, UserID,
-                     LocJID, RemJID, SrcJID, Dir, Packet) ->
-    try
-        archive_message_2(Result, Host, MessID, UserID,
-                        LocJID, RemJID, SrcJID, Dir, Packet)
-=======
         SrcJID :: ejabberd:jid(), Dir :: atom(), Packet :: any()) -> ok.
 archive_message(Result, Host, MessID, UserID,
                 LocJID, RemJID, SrcJID, Dir, Packet) ->
     try
         do_archive_message(Result, Host, MessID, UserID,
                            LocJID, RemJID, SrcJID, Dir, Packet)
->>>>>>> d20ec883
     catch _Type:Reason ->
         {error, Reason}
     end.
 
-<<<<<<< HEAD
-archive_message_2(_Result, Host, MessID, UserID,
-                LocJID=#jid{},
-                RemJID=#jid{lresource=RemLResource},
-                SrcJID, Dir, Packet) ->
-=======
 do_archive_message(_Result, Host, MessID, UserID,
                    LocJID=#jid{},
                    RemJID=#jid{lresource=RemLResource},
                    SrcJID, Dir, Packet) ->
->>>>>>> d20ec883
     SUserID = integer_to_list(UserID),
     SBareRemJID = minify_and_escape_bare_jid(LocJID, RemJID),
     SSrcJID = minify_and_escape_jid(LocJID, SrcJID),
@@ -319,17 +299,10 @@
                       IsSimple :: boolean()  | opt_count) ->
     {ok, mod_mam:lookup_result()} | {error, 'policy-violation'}.
 lookup_messages({error, _Reason}=Result, _Host,
-<<<<<<< HEAD
-                     _UserID, _UserJID, _RSM, _Borders,
-                     _Start, _End, _Now, _WithJID,
-                     _PageSize, _LimitPassed, _MaxResultLimit,
-                     _IsSimple) ->
-=======
                 _UserID, _UserJID, _RSM, _Borders,
                 _Start, _End, _Now, _WithJID,
                 _PageSize, _LimitPassed, _MaxResultLimit,
                 _IsSimple) ->
->>>>>>> d20ec883
     Result;
 lookup_messages(_Result, Host,
                 UserID, UserJID, RSM, Borders,
@@ -337,38 +310,16 @@
                 PageSize, LimitPassed, MaxResultLimit,
                 IsSimple) ->
     try
-<<<<<<< HEAD
-        lookup_messages_2(Host,
-                          UserID, UserJID, RSM, Borders,
-                          Start, End, Now, WithJID,
-                          PageSize, LimitPassed, MaxResultLimit,
-                          IsSimple)
-=======
         do_lookup_messages(Host,
                            UserID, UserJID, RSM, Borders,
                            Start, End, Now, WithJID,
                            PageSize, LimitPassed, MaxResultLimit,
                            IsSimple, is_opt_count_supported_for(RSM))
->>>>>>> d20ec883
     catch _Type:Reason ->
         S = erlang:get_stacktrace(),
         {error, {Reason, S}}
     end.
 
-<<<<<<< HEAD
-lookup_messages_2(Host,
-                  UserID, UserJID = #jid{}, RSM, Borders,
-                  Start, End, Now, WithJID,
-                  PageSize, LimitPassed, MaxResultLimit,
-                  IsSimple) ->
-    lookup_messages_3(Host,
-                      UserID, UserJID, RSM, Borders,
-                      Start, End, Now, WithJID,
-                      PageSize, LimitPassed, MaxResultLimit,
-                      IsSimple, is_opt_count_supported_for(RSM)).
-
-=======
->>>>>>> d20ec883
 %% Not supported:
 %% - #rsm_in{direction = aft, id = ID}
 %% - #rsm_in{direction = before, id = ID}
@@ -381,27 +332,6 @@
 is_opt_count_supported_for(_) ->
     false.
 
-<<<<<<< HEAD
-lookup_messages_3(Host, UserID, UserJID,
-                  RSM, Borders,
-                  Start, End, _Now, WithJID,
-                  PageSize, _LimitPassed, _MaxResultLimit, true, _) ->
-    %% Simple query without calculating offset and total count
-    Filter = prepare_filter(UserID, UserJID, Borders, Start, End, WithJID),
-    lookup_messages_simple(Host, UserID, UserJID, RSM, PageSize, Filter);
-lookup_messages_3(Host, UserID, UserJID,
-                  RSM, Borders,
-                  Start, End, _Now, WithJID,
-                  PageSize, _LimitPassed, _MaxResultLimit, opt_count, true) ->
-    %% Extract messages first than calculate offset and total count
-    %% Useful for small result sets (less than one page, than one query is enough)
-    Filter = prepare_filter(UserID, UserJID, Borders, Start, End, WithJID),
-    lookup_messages_opt_count(Host, UserID, UserJID, RSM, PageSize, Filter);
-lookup_messages_3(Host, UserID, UserJID,
-                  RSM, Borders,
-                  Start, End, _Now, WithJID,
-                  PageSize, LimitPassed, MaxResultLimit, _, _) ->
-=======
 %% There are several strategies how to extract messages:
 %% - we can use regular query that requires counting;
 %% - we can reduce number of queries if we skip counting for small data sets;
@@ -426,7 +356,6 @@
                    RSM, Borders,
                    Start, End, _Now, WithJID,
                    PageSize, LimitPassed, MaxResultLimit, _, _) ->
->>>>>>> d20ec883
     %% Unsupported opt_count or just a regular query
     %% Calculate offset and total count first than extract messages
     Filter = prepare_filter(UserID, UserJID, Borders, Start, End, WithJID),
@@ -456,11 +385,7 @@
     MessageRows = extract_messages(Host, UserID, Filter, 0, PageSize, false),
     {ok, {undefined, undefined, rows_to_uniform_format(Host, UserJID, MessageRows)}}.
 
-<<<<<<< HEAD
-%% Cannot be optimized:
-=======
 %% Cases that cannot be optimized and used with this function:
->>>>>>> d20ec883
 %% - #rsm_in{direction = aft, id = ID}
 %% - #rsm_in{direction = before, id = ID}
 lookup_messages_opt_count(Host, UserID, UserJID,
