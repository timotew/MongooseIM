--- conflicted
+++ resolved
@@ -957,22 +957,12 @@
         end,
 
     binary_to_list(iolist_to_binary(io_lib:format(
-<<<<<<< HEAD
-                                      "-module(mod_mam_muc_params).~n"
-                                      "-compile(export_all).~n"
-                                      "add_archived_element() -> ~p.~n"
-                                      "is_complete_message() -> ~p.~n",
-                                      [proplists:get_bool(add_archived_element, Params),
-                                       proplists:get_value(is_complete_message, Params,
-                                                           mod_mam_utils)]))).
-=======
         "-module(mod_mam_muc_params).~n"
         "-compile(export_all).~n"
         "add_archived_element() -> ~p.~n"
         "is_archivable_message(Mod, Dir, Packet) -> ~p:~p(Mod, Dir, Packet).~n",
         [proplists:get_bool(add_archived_element, Params),
          IsArchivableModule, IsArchivableFunction]))).
->>>>>>> 381f3e3c
 
 %% @doc Enable support for `<archived/>' element from MAM v0.2
 -spec add_archived_element() -> boolean().
