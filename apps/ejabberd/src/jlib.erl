%%%----------------------------------------------------------------------
%%% File    : jlib.erl
%%% Author  : Alexey Shchepin <alexey@process-one.net>
%%% Purpose : General XMPP library.
%%% Created : 23 Nov 2002 by Alexey Shchepin <alexey@process-one.net>
%%%
%%%
%%% ejabberd, Copyright (C) 2002-2011   ProcessOne
%%%
%%% This program is free software; you can redistribute it and/or
%%% modify it under the terms of the GNU General Public License as
%%% published by the Free Software Foundation; either version 2 of the
%%% License, or (at your option) any later version.
%%%
%%% This program is distributed in the hope that it will be useful,
%%% but WITHOUT ANY WARRANTY; without even the implied warranty of
%%% MERCHANTABILITY or FITNESS FOR A PARTICULAR PURPOSE.  See the GNU
%%% General Public License for more details.
%%%
%%% You should have received a copy of the GNU General Public License
%%% along with this program; if not, write to the Free Software
%%% Foundation, Inc., 59 Temple Place, Suite 330, Boston, MA
%%% 02111-1307 USA
%%%
%%%----------------------------------------------------------------------

-module(jlib).
-author('alexey@process-one.net').

<<<<<<< HEAD
-export([ make_result_iq_reply/1
        , make_error_reply/2
        , make_invitation/3
        , make_config_change_message/1
        , make_voice_approval_form/3
        , replace_from_to_attrs/3
        , replace_from_to/3
        , remove_attr/2
        , make_jid/3
        , make_jid/1
        , binary_to_jid/1
        , jid_to_binary/1
        , is_nodename/1
        , nodeprep/1
        , nameprep/1
        , resourceprep/1
        , jid_tolower/1
        , jid_remove_resource/1
        , jid_replace_resource/2
        , iq_query_info/1
        , iq_query_or_response_info/1
        , iq_to_xml/1
        , parse_xdata_submit/1
        , timestamp_to_iso/1             % TODO: Remove once XEP-0091 is Obsolete
        , timestamp_to_xml/4
        , timestamp_to_xml/1             % TODO: Remove once XEP-0091 is Obsolete
        , timestamp_to_mam_xml/4
        , now_to_utc_binary/1
        , datetime_string_to_timestamp/1
        , decode_base64/1
        , encode_base64/1
        , ip_to_list/1
        , rsm_encode/1
        , rsm_decode/1
        , stanza_error/3
        , stanza_errort/5
        , stream_error/1
        , stream_errort/3
        ]).

-include_lib("exml/include/exml.hrl").
-include_lib("exml/include/exml_stream.hrl"). % only used to define stream types
=======
-export([make_result_iq_reply/1,
         make_error_reply/2,
         make_invitation/3,
         make_config_change_message/1,
         make_voice_approval_form/3,
         replace_from_to_attrs/3,
         replace_from_to/3,
         remove_attr/2,
         make_jid/3,
         make_jid/1,
         binary_to_jid/1,
         jid_to_binary/1,
         is_nodename/1,
         nodeprep/1,
         nameprep/1,
         resourceprep/1,
         jid_tolower/1,
         jid_remove_resource/1,
         jid_replace_resource/2,
         iq_query_info/1,
         iq_query_or_response_info/1,
         iq_to_xml/1,
         parse_xdata_submit/1,
         timestamp_to_iso/1, % TODO: Remove once XEP-0091 is Obsolete
         timestamp_to_xml/4,
         timestamp_to_xml/1, % TODO: Remove once XEP-0091 is Obsolete
         timestamp_to_mam_xml/4,
         now_to_utc_binary/1,
         datetime_string_to_timestamp/1,
         decode_base64/1,
         encode_base64/1,
         ip_to_list/1,
         rsm_encode/1,
         rsm_decode/1,
	  remove_delay_tags/1]).

>>>>>>> b39c2804
-include("jlib.hrl").

-type xmlel()           :: #xmlel{}.
%% Stream types defined in exml/include/exml_stream.hrl
-type xmlstreamstart()  :: #xmlstreamstart{}.
-type xmlstreamend()    :: #xmlstreamend{}.
-type xmlstreamel() :: xmlel() | xmlstreamstart() | xmlstreamend().

-type rsm_in()    :: #rsm_in{}.
-type rsm_out()   :: #rsm_out{}.
-type xmlcdata()  :: #xmlcdata{}.

-type binary_pair() :: {binary(),binary()}.

-export_type([xmlel/0, xmlstreamstart/0, xmlstreamend/0, xmlstreamel/0,
              binary_pair/0,
              rsm_out/0,
              xmlcdata/0
             ]).

%% Datetime format where all or some elements may be 'false' or integer()
-type maybe_datetime() :: {
                        { 'false' | non_neg_integer(),
                          'false' | non_neg_integer(),
                          'false' | non_neg_integer() },
                      integer(),
                      'false' | integer(),
                      'false' | integer()
                      }.
%% Timezone format where all or some elements may be 'false' or integer()
-type maybe_tz() :: {'false' | non_neg_integer(),'false' | non_neg_integer()}.

%% Time format where all or some elements may be 'false' or integer()
-type maybe_time() :: {'false' | non_neg_integer(),
                       'false' | non_neg_integer(),
                       'false' | non_neg_integer()}.


-spec make_result_iq_reply(xmlel()) -> xmlel().
make_result_iq_reply(XE = #xmlel{attrs = Attrs}) ->
    NewAttrs = make_result_iq_reply_attrs(Attrs),
    XE#xmlel{attrs = NewAttrs}.


-spec make_result_iq_reply_attrs([binary_pair()]) -> [binary_pair(),...].
make_result_iq_reply_attrs(Attrs) ->
    To = xml:get_attr(<<"to">>, Attrs),
    From = xml:get_attr(<<"from">>, Attrs),
    Attrs1 = lists:keydelete(<<"to">>, 1, Attrs),
    Attrs2 = lists:keydelete(<<"from">>, 1, Attrs1),
    Attrs3 = case To of
                 {value, ToVal} ->
                     [{<<"from">>, binary_to_list(ToVal)} | Attrs2];
                 _ ->
                     Attrs2
             end,
    Attrs4 = case From of
                 {value, FromVal} ->
                     [{<<"to">>, binary_to_list(FromVal)} | Attrs3];
                 _ ->
                     Attrs3
             end,
    Attrs5 = lists:keydelete(<<"type">>, 1, Attrs4),
    Attrs6 = [{<<"type">>, <<"result">>} | Attrs5],
    Attrs6.


-spec make_error_reply(xmlel(), xmlcdata() | xmlel()) -> xmlel().
make_error_reply(#xmlel{name = Name, attrs = Attrs,
                        children = SubTags}, Error) ->
    NewAttrs = make_error_reply_attrs(Attrs),
    #xmlel{name = Name, attrs = NewAttrs, children = SubTags ++ [Error]}.


-spec make_error_reply_attrs([binary_pair()]) -> [binary_pair(),...].
make_error_reply_attrs(Attrs) ->
    To = xml:get_attr(<<"to">>, Attrs),
    From = xml:get_attr(<<"from">>, Attrs),
    Attrs1 = lists:keydelete(<<"to">>, 1, Attrs),
    Attrs2 = lists:keydelete(<<"from">>, 1, Attrs1),
    Attrs3 = case To of
                 {value, ToVal} ->
                     [{<<"from">>, ToVal} | Attrs2];
                 _ ->
                     Attrs2
             end,
    Attrs4 = case From of
                 {value, FromVal} ->
                     [{<<"to">>, FromVal} | Attrs3];
                 _ ->
                     Attrs3
             end,
    Attrs5 = lists:keydelete(<<"type">>, 1, Attrs4),
    Attrs6 = [{<<"type">>, <<"error">>} | Attrs5],
    Attrs6.


-spec make_config_change_message(binary()) -> xmlel().
make_config_change_message(Status) ->
    #xmlel{name = <<"message">>, attrs = [{<<"type">>, <<"groupchat">>}],
           children = [#xmlel{name = <<"x">>,
                              attrs = [{<<"xmlns">>, ?NS_MUC_USER}],
                              children = [#xmlel{name = <<"status">>,
                                                 attrs = [{<<"code">>, Status}]}]}]}.


-spec make_invitation(From :: ejabberd:jid(), Password :: binary(),
                      Reason :: binary()) -> xmlel().
make_invitation(From, Password, Reason) ->
    Elements = [#xmlel{name = <<"invite">>,
                       attrs = [{<<"from">>, jlib:jid_to_binary(From)}]}],
    Elements2 = case Password of
        <<>> -> Elements;
        _ -> [#xmlel{name = <<"password">>,
                     children = [#xmlcdata{content = Password}]} | Elements]
                end,
    Elements3 = case Reason of
        <<>> -> Elements2;
        _ -> [#xmlel{name = <<"reason">>,
                     children = [#xmlcdata{content = Reason}]} | Elements2]
                end,

    #xmlel{name = <<"message">>,
           children = [#xmlel{name = <<"x">>,
                              attrs = [{<<"xmlns">>, ?NS_MUC_USER}],
                              children = Elements3}]}.


-spec form_field({binary(), binary(), binary()}
               | {binary(), binary(), binary(), binary()}) -> xmlel().
form_field({Var, Type, Value, Label}) ->
    #xmlel{name = <<"field">>,
           attrs = [{<<"var">>, Var}, {<<"type">>, Type}, {<<"label">>, Label}],
           children = [#xmlel{name = <<"value">>,
                              children = [#xmlcdata{content = Value}]}]};
form_field({Var, Type, Value}) ->
    #xmlel{name = <<"field">>,
           attrs = [{<<"var">>, Var}, {<<"type">>, Type}],
           children = [#xmlel{name = <<"value">>,
                              children = [#xmlcdata{content = Value}]}]}.


-spec make_voice_approval_form(From :: ejabberd:simple_jid() | ejabberd:jid(),
                               Nick :: binary(), Role :: binary()) -> xmlel().
make_voice_approval_form(From, Nick, Role) ->
  Fields = [{<<"FORM_TYPE">>, <<"hidden">>, ?NS_MUC_REQUEST},
    {<<"muc#role">>, <<"text-single">>, Role, <<"Request role">>},
    {<<"muc#jid">>, <<"jid-single">>, jid_to_binary(From), <<"User ID">>},
    {<<"muc#roomnick">>, <<"text-single">>, Nick, <<"Room Nickname">>},
    {<<"muc#request_allow">>, <<"boolean">>, <<"false">>, <<"Grant voice to this person?">>}
  ],
  #xmlel{name = <<"message">>,
        children = [
          #xmlel{name = <<"x">>,
          attrs = [{<<"xmlns">>, ?NS_XDATA}, {<<"type">>, <<"form">>}],
          children = [#xmlel{name = <<"title">>,
          children = [#xmlcdata{content = <<"Voice request">>}]},
            #xmlel{name = <<"instructions">>,
            children = [#xmlcdata{content = <<"To approve this request",
            " for voice, select the &quot;Grant voice to this person?&quot; checkbox",
            " and click OK. To skip this request, click the cancel button.">>}]} |
            [form_field(El) || El <- Fields]
          ]}
        ]}.


-spec replace_from_to_attrs(From :: binary(), To :: binary(), [binary_pair()]) -> [binary_pair()].
replace_from_to_attrs(From, To, Attrs) ->
    Attrs1 = lists:keydelete(<<"to">>, 1, Attrs),
    Attrs2 = lists:keydelete(<<"from">>, 1, Attrs1),
    Attrs3 = [{<<"to">>, To} | Attrs2],
    Attrs4 = [{<<"from">>, From} | Attrs3],
    Attrs4.


-spec replace_from_to(From :: ejabberd:simple_jid() | ejabberd:jid(),
                      To :: ejabberd:simple_jid() | ejabberd:jid(),
                      XE :: xmlel()) -> xmlel().
replace_from_to(From, To, XE = #xmlel{attrs = Attrs}) ->
    NewAttrs = replace_from_to_attrs(jlib:jid_to_binary(From),
                                     jlib:jid_to_binary(To),
                                     Attrs),
    XE#xmlel{attrs = NewAttrs}.


-spec remove_attr(binary(), xmlel()) -> xmlel().
remove_attr(Attr, XE = #xmlel{attrs = Attrs}) ->
    NewAttrs = lists:keydelete(Attr, 1, Attrs),
    XE#xmlel{attrs = NewAttrs}.


-spec make_jid(User     :: ejabberd:user(),
               Server   :: ejabberd:server(),
               Resource :: ejabberd:resource()) -> ejabberd:jid() | error.
make_jid(User, Server, Resource) ->
    case nodeprep(User) of
        error -> error;
        LUser ->
            case nameprep(Server) of
                error -> error;
                LServer ->
                    case resourceprep(Resource) of
                        error -> error;
                        LResource ->
                            #jid{user = User,
                                 server = Server,
                                 resource = Resource,
                                 luser = LUser,
                                 lserver = LServer,
                                 lresource = LResource}
                    end
            end
    end.


-spec make_jid(ejabberd:simple_jid()) -> ejabberd:jid() | error.
make_jid({User, Server, Resource}) ->
    make_jid(User, Server, Resource).


-spec binary_to_jid(binary()) -> 'error' | ejabberd:jid().
binary_to_jid(J) ->
    binary_to_jid1(J, <<>>).


-spec binary_to_jid1(binary(), binary()) -> 'error' | ejabberd:jid().
binary_to_jid1(<<$@, _J/binary>>, <<>>) ->
    error;
binary_to_jid1(<<$@, J/binary>>, N) ->
    binary_to_jid2(J, binary_reverse(N), <<>>);
binary_to_jid1(<<$/, _J/binary>>, <<>>) ->
    error;
binary_to_jid1(<<$/, J/binary>>, N) ->
    binary_to_jid3(J, <<>>, binary_reverse(N), <<>>);
binary_to_jid1(<<C, J/binary>>, N) ->
    binary_to_jid1(J, <<C, N/binary>>);
binary_to_jid1(<<>>, <<>>) ->
    error;
binary_to_jid1(<<>>, N) ->
    make_jid(<<>>, binary_reverse(N), <<>>).


%% @doc Only one "@" is admitted per JID
-spec binary_to_jid2(binary(),binary(),binary()) -> 'error' | ejabberd:jid().
binary_to_jid2(<<$@, _J/binary>>, _N, _S) ->
    error;
binary_to_jid2(<<$/, _J/binary>>, _N, <<>>) ->
    error;
binary_to_jid2(<<$/, J/binary>>, N, S) ->
    binary_to_jid3(J, N, binary_reverse(S), <<>>);
binary_to_jid2(<<C, J/binary>>, N, S) ->
    binary_to_jid2(J, N, <<C, S/binary>>);
binary_to_jid2(<<>>, _N, <<>>) ->
    error;
binary_to_jid2(<<>>, N, S) ->
    make_jid(N, binary_reverse(S), <<>>).


-spec binary_to_jid3(binary(),binary(),binary(),binary()) -> 'error' | ejabberd:jid().
binary_to_jid3(<<C, J/binary>>, N, S, R) ->
    binary_to_jid3(J, N, S, <<C, R/binary>>);
binary_to_jid3(<<>>, N, S, R) ->
    make_jid(N, S, binary_reverse(R)).


-spec binary_reverse(binary()) -> binary().
binary_reverse(<<>>) ->
    <<>>;
binary_reverse(<<H,T/binary>>) ->
    <<(binary_reverse(T))/binary,H>>.


-spec jid_to_binary(ejabberd:simple_jid() | ejabberd:jid()) -> binary().
jid_to_binary(#jid{user = User, server = Server, resource = Resource}) ->
    jid_to_binary({User, Server, Resource});
jid_to_binary({Node, Server, Resource}) ->
    S1 = case Node of
             <<>> ->
                 <<>>;
             _ ->
                 <<Node/binary, "@">>
         end,
    S2 = <<S1/binary, Server/binary>>,
    S3 = case Resource of
             <<>> ->
                 S2;
             _ ->
                 <<S2/binary, "/", Resource/binary>>
         end,
    S3.

-spec is_nodename([] | binary()) -> boolean().
is_nodename([]) ->
    false;
is_nodename(J) ->
    nodeprep(J) /= error.

%% -define(LOWER(Char),
%%         if
%%             Char >= $A, Char =< $Z ->
%%                 Char + 32;
%%             true ->
%%                 Char
%%         end).

-define(SANE_LIMIT, 1024).
-spec nodeprep(ejabberd:server()) -> 'error' | ejabberd:lserver().
nodeprep(S) when is_binary(S), size(S) < ?SANE_LIMIT ->
    R = stringprep:nodeprep(S),
    if
        size(R) < ?SANE_LIMIT -> R;
        true -> error
    end;
nodeprep(_) ->
    error.


-spec nameprep(ejabberd:user()) -> 'error' | ejabberd:luser().
nameprep(S) when is_binary(S), size(S) < ?SANE_LIMIT ->
    R = stringprep:nameprep(S),
    if
        size(R) < ?SANE_LIMIT -> R;
        true -> error
    end;
nameprep(_) ->
    error.


-spec resourceprep(string() | ejabberd:resource()) ->
                                        'error' | ejabberd:lresource().
resourceprep(S) when is_list(S) ->
    case resourceprep(list_to_binary(S)) of
        error ->
            error;
        Binary ->
            binary_to_list(Binary)
    end;
resourceprep(S) when size(S) < ?SANE_LIMIT ->
    R = stringprep:resourceprep(S),
    if
        size(R) < ?SANE_LIMIT -> R;
        true -> error
    end;
resourceprep(_) ->
    error.


-spec jid_tolower(JID :: ejabberd:simple_jid() | ejabberd:jid()
                 ) -> error | ejabberd:simple_jid().
jid_tolower(#jid{luser = U, lserver = S, lresource = R}) ->
    {U, S, R};
jid_tolower({U, S, R}) ->
    case nodeprep(U) of
        error -> error;
        LUser ->
            case nameprep(S) of
                error -> error;
                LServer ->
                    case resourceprep(R) of
                        error -> error;
                        LResource ->
                            {LUser, LServer, LResource}
                    end
            end
    end.


-spec jid_remove_resource(ejabberd:simple_jid() | ejabberd:jid()) ->
                          ejabberd:simple_jid() | ejabberd:jid().
jid_remove_resource(#jid{} = JID) ->
    JID#jid{resource = <<>>, lresource = <<>>};
jid_remove_resource({U, S, _R}) ->
    {U, S, <<>>}.


-spec jid_replace_resource(ejabberd:jid(), ejabberd:resource()) ->
                                                  'error' | ejabberd:jid().
jid_replace_resource(JID, Resource) ->
    case resourceprep(Resource) of
        error -> error;
        LResource ->
            JID#jid{resource = Resource, lresource = LResource}
    end.


-spec iq_query_info(xmlel()) -> 'invalid' | 'not_iq' | 'reply' | ejabberd:iq().
iq_query_info(El) ->
    iq_info_internal(El, request).


-spec iq_query_or_response_info(xmlel()) ->
                                'invalid' | 'not_iq' | 'reply' | ejabberd:iq().
iq_query_or_response_info(El) ->
    iq_info_internal(El, any).


-spec iq_info_internal(xmlel(), Filter :: 'any' | 'request') ->
                                'invalid' | 'not_iq' | 'reply' | ejabberd:iq().
iq_info_internal(#xmlel{name = Name, attrs = Attrs,
                        children = Els}, Filter) when Name == <<"iq">> ->
    %% Filter is either request or any.  If it is request, any replies
    %% are converted to the atom reply.
    ID = xml:get_attr_s(<<"id">>, Attrs),
    Type = xml:get_attr_s(<<"type">>, Attrs),
    Lang = xml:get_attr_s(<<"xml:lang">>, Attrs),
    {Type1, Class} = case Type of
                         <<"set">> -> {set, request};
                         <<"get">> -> {get, request};
                         <<"result">> -> {result, reply};
                         <<"error">> -> {error, reply};
                         _ -> {invalid, invalid}
                     end,
    if
        Type1 == invalid ->
            invalid;
        Class == request; Filter == any ->
            %% The iq record is a bit strange.  The sub_el field is an
            %% XML tuple for requests, but a list of XML tuples for
            %% responses.
            FilteredEls = xml:remove_cdata(Els),
            {XMLNS, SubEl} =
                case {Class, FilteredEls} of
                    {request, [#xmlel{attrs = Attrs2}]} ->
                        {xml:get_attr_s(<<"xmlns">>, Attrs2),
                         hd(FilteredEls)};
                    {reply, _} ->
                        %% Find the namespace of the first non-error
                        %% element, if there is one.
                        NonErrorEls = [El ||
                                          #xmlel{name = SubName} = El
                                              <- FilteredEls,
                                          SubName /= <<"error">>],
                        {case NonErrorEls of
                             [NonErrorEl] ->
                                 xml:get_tag_attr_s(<<"xmlns">>, NonErrorEl);
                             _ ->
                                 <<>>
                         end,
                         FilteredEls};
                    _ ->
                        {<<>>, []}
                end,
            if XMLNS == <<>>, Class == request ->
                    invalid;
               true ->
                    #iq{id = ID,
                        type = Type1,
                        xmlns = XMLNS,
                        lang = Lang,
                        sub_el = SubEl}
            end;
        Class == reply, Filter /= any ->
            reply
    end;
iq_info_internal(_, _) ->
    not_iq.

-spec iq_type_to_binary(set|get|result|error) -> invalid | binary().
iq_type_to_binary(set) -> <<"set">>;
iq_type_to_binary(get) -> <<"get">>;
iq_type_to_binary(result) -> <<"result">>;
iq_type_to_binary(error) -> <<"error">>;
iq_type_to_binary(_) -> invalid.


-spec iq_to_xml(ejabberd:iq()) -> xmlel().
iq_to_xml(#iq{id = ID, type = Type, sub_el = SubEl}) ->
    if
        ID /= "" ->
            #xmlel{name = <<"iq">>,
                   attrs = [{<<"id">>, ID}, {<<"type">>, iq_type_to_binary(Type)}],
                   children = sub_el_to_els(SubEl)};
        true ->
            #xmlel{name = <<"iq">>,
                   attrs = [{<<"type">>, iq_type_to_binary(Type)}],
                   children = sub_el_to_els(SubEl)}
    end.


%% @doc Convert `#iq.sub_el' back to `#xmlel.children'.
%% @end
-spec sub_el_to_els([xmlel()]) -> [xmlel()].
%% for requests.
sub_el_to_els(#xmlel{}=E) -> [E];
%% for replies.
sub_el_to_els(Es) when is_list(Es) -> Es.


-spec parse_xdata_submit(xmlel()) -> 'invalid' | [binary_pair()].
parse_xdata_submit(El) ->
    #xmlel{attrs = Attrs, children = Els} = El,
    case xml:get_attr_s(<<"type">>, Attrs) of
        <<"submit">> ->
            lists:reverse(parse_xdata_fields(Els, []));
        <<"form">> -> %% This is a workaround to accept Psi's wrong forms
            lists:reverse(parse_xdata_fields(Els, []));
        _ ->
            invalid
    end.


-spec parse_xdata_fields([xmlcdata() | xmlel()], [binary_pair()]) -> [binary_pair()].
parse_xdata_fields([], Res) ->
    Res;
parse_xdata_fields([#xmlel{name = Name, attrs = Attrs,
                           children = SubEls} | Els], Res) ->
    case Name of
        <<"field">> ->
            case xml:get_attr_s(<<"var">>, Attrs) of
                <<>> ->
                    parse_xdata_fields(Els, Res);
                Var ->
                    Field =
                        {Var, lists:reverse(parse_xdata_values(SubEls, []))},
                    parse_xdata_fields(Els, [Field | Res])
            end;
        _ ->
            parse_xdata_fields(Els, Res)
    end;
parse_xdata_fields([_ | Els], Res) ->
    parse_xdata_fields(Els, Res).


-spec parse_xdata_values([xmlcdata() | xmlel()], [binary()]) -> [binary()].
parse_xdata_values([], Res) ->
    Res;
parse_xdata_values([#xmlel{name = Name,
                           children = SubEls} | Els], Res) ->
    case Name of
        <<"value">> ->
            Val = xml:get_cdata(SubEls),
            parse_xdata_values(Els, [Val | Res]);
        _ ->
            parse_xdata_values(Els, Res)
    end;
parse_xdata_values([_ | Els], Res) ->
    parse_xdata_values(Els, Res).


-spec rsm_decode(xmlel()) -> 'none' | xmlel().
rsm_decode(#iq{sub_el=SubEl})->
    rsm_decode(SubEl);
rsm_decode(#xmlel{}=SubEl) ->
    case xml:get_subtag(SubEl,<<"set">>) of
        false ->
            none;
        #xmlel{name = <<"set">>, children = SubEls} ->
            lists:foldl(fun rsm_parse_element/2, #rsm_in{}, SubEls)
    end.


-spec rsm_parse_element(xmlel(), rsm_in()) -> rsm_in().
rsm_parse_element(#xmlel{name = <<"max">>, attrs = []}=Elem, RsmIn) ->
    CountStr = xml:get_tag_cdata(Elem),
    {Count, _} = string:to_integer(binary_to_list(CountStr)),
    RsmIn#rsm_in{max=Count};
rsm_parse_element(#xmlel{name = <<"before">>,
                         attrs = []}=Elem, RsmIn) ->
    UID = xml:get_tag_cdata(Elem),
    RsmIn#rsm_in{direction=before, id=UID};
rsm_parse_element(#xmlel{name = <<"after">>, attrs = []}=Elem, RsmIn) ->
    UID = xml:get_tag_cdata(Elem),
    RsmIn#rsm_in{direction=aft, id=UID};
rsm_parse_element(#xmlel{name = <<"index">>, attrs = []}=Elem, RsmIn) ->
    IndexStr = xml:get_tag_cdata(Elem),
    {Index, _} = string:to_integer(binary_to_list(IndexStr)),
    RsmIn#rsm_in{index=Index};
rsm_parse_element(_, RsmIn)->
    RsmIn.


-spec rsm_encode('none' | rsm_out()) -> [xmlel()].
rsm_encode(none)->
    [];
rsm_encode(RsmOut)->
    [#xmlel{name = <<"set">>, attrs = [{<<"xmlns">>, ?NS_RSM}],
            children = lists:reverse(rsm_encode_out(RsmOut))}].


-spec rsm_encode_out(rsm_out()) -> [xmlel()].
rsm_encode_out(#rsm_out{count=Count, index=Index, first=First, last=Last})->
    El = rsm_encode_first(First, Index, []),
    El2 = rsm_encode_last(Last,El),
    rsm_encode_count(Count, El2).


-spec rsm_encode_first(First :: 'undefined',
                       Index :: 'undefined' | integer(),
                       Arr::[xmlel()]) -> [xmlel()].
rsm_encode_first(undefined, undefined, Arr) ->
    Arr;
rsm_encode_first(First, undefined, Arr) ->
    [#xmlel{name = <<"first">>, children = [#xmlcdata{content = First}]}|Arr];
rsm_encode_first(First, Index, Arr) ->
    [#xmlel{name = <<"first">>, attrs = [{<<"index">>, i2l(Index)}],
            children = [#xmlcdata{content = First}]}|Arr].


-spec rsm_encode_last(Last :: 'undefined', Arr :: [xmlel()]) -> [xmlel()].
rsm_encode_last(undefined, Arr) -> Arr;
rsm_encode_last(Last, Arr) ->
    [#xmlel{name = <<"last">>, children = [#xmlcdata{content = Last}]}|Arr].


-spec rsm_encode_count(Count :: 'undefined' | pos_integer(),
                       Arr :: [xmlel()]) -> [xmlel()].
rsm_encode_count(undefined, Arr)-> Arr;
rsm_encode_count(Count, Arr)->
    [#xmlel{name = <<"count">>, children = [#xmlcdata{content = i2l(Count)}]} | Arr].


-spec i2l(string() | pos_integer()) -> string().
i2l(I) when is_integer(I) -> integer_to_list(I);
i2l(L) when is_list(L)    -> L.


-type tzoffset() :: {TZh :: integer(), TZm :: integer()}.
-type tz() :: 'utc' | {Sign :: string(), tzoffset()} | tzoffset().
%% @doc Timezone = utc | {Sign::string(), {Hours, Minutes}} | {Hours, Minutes}
%% Hours = integer()
%% Minutes = integer()
<<<<<<< HEAD
-spec timestamp_to_iso(calendar:datetime(), tz()) -> {string(), io_lib:chars()}.
=======
timestamp_to_iso({{Year, Month, Day}, {Hour, Minute, Second, Micro}}, Timezone) ->
    Timestamp_string =
        lists:flatten(
          io_lib:format("~4..0w-~2..0w-~2..0wT~2..0w:~2..0w:~2..0w.~6..0w",
                        [Year, Month, Day, Hour, Minute, Second, Micro])),
    Timezone_string =
        case Timezone of
            utc -> "Z";
            {Sign, {TZh, TZm}} ->
                io_lib:format("~s~2..0w:~2..0w", [Sign, TZh, TZm]);
            {TZh, TZm} ->
                Sign = case TZh >= 0 of
                           true -> "+";
                           false -> "-"
                       end,
                io_lib:format("~s~2..0w:~2..0w", [Sign, abs(TZh),TZm])
        end,
    {Timestamp_string, Timezone_string};
>>>>>>> b39c2804
timestamp_to_iso({{Year, Month, Day}, {Hour, Minute, Second}}, Timezone) ->
    Timestamp_string =
        lists:flatten(
          io_lib:format("~4..0w-~2..0w-~2..0wT~2..0w:~2..0w:~2..0w",
                        [Year, Month, Day, Hour, Minute, Second])),
    Timezone_string =
        case Timezone of
            utc -> "Z";
            {Sign, {TZh, TZm}} ->
                io_lib:format("~s~2..0w:~2..0w", [Sign, TZh, TZm]);
            {TZh, TZm} ->
                Sign = case TZh >= 0 of
                           true -> "+";
                           false -> "-"
                       end,
                io_lib:format("~s~2..0w:~2..0w", [Sign, abs(TZh),TZm])
        end,
    {Timestamp_string, Timezone_string}.


-spec timestamp_to_iso(calendar:datetime()) -> string().
timestamp_to_iso({{Year, Month, Day}, {Hour, Minute, Second}}) ->
    lists:flatten(
      io_lib:format("~4..0w~2..0w~2..0wT~2..0w:~2..0w:~2..0w",
                    [Year, Month, Day, Hour, Minute, Second])).


-spec timestamp_to_xml(DateTime :: calendar:datetime(),
                       Timezone :: tz(),
                       FromJID :: ejabberd:simple_jid() | ejabberd:jid(),
                       Desc :: iolist()) -> xmlel().
timestamp_to_xml(DateTime, Timezone, FromJID, Desc) ->
    {T_string, Tz_string} = timestamp_to_iso(DateTime, Timezone),
    Text = [#xmlcdata{content = Desc}],
    From = jlib:jid_to_binary(FromJID),
    #xmlel{name = <<"delay">>,
           attrs = [{<<"xmlns">>, ?NS_DELAY},
                    {<<"from">>, From},
                    {<<"stamp">>, list_to_binary(T_string ++ Tz_string)}],
           children = Text}.


-spec timestamp_to_mam_xml(DateTime :: calendar:datetime(),
                           Timezone :: tz(),
                           QueryId :: any(),
                           MessageUID :: binary()) -> xmlel().
timestamp_to_mam_xml(DateTime, Timezone, QueryID, MessageUID) ->
    {T_string, Tz_string} = timestamp_to_iso(DateTime, Timezone),
    #xmlel{name = <<"delay">>,
           attrs = [{<<"xmlns">>, ?NS_DELAY},
                    {<<"stamp">>, list_to_binary(T_string ++ Tz_string)},
                    {<<"id">>, MessageUID}] ++
                   [{<<"queryid">>, QueryID} || QueryID =/= undefined, QueryID =/= <<>>]}.

<<<<<<< HEAD

%% @doc TODO: Remove this function once XEP-0091 is Obsolete
-spec timestamp_to_xml(calendar:datetime()) -> xmlel().
=======
%% TODO: Remove this function once XEP-0091 is Obsolete
timestamp_to_xml({{Year, Month, Day}, {Hour, Minute, Second, Micro}}) ->
    #xmlel{name = <<"x">>,
           attrs = [{<<"xmlns">>, ?NS_DELAY91},
                    {<<"stamp">>, lists:flatten(
                                    io_lib:format("~4..0w~2..0w~2..0wT~2..0w:~2..0w:~2..0w.~6..0w",
                                                  [Year, Month, Day, Hour, Minute, Second, Micro]))}]};

>>>>>>> b39c2804
timestamp_to_xml({{Year, Month, Day}, {Hour, Minute, Second}}) ->
    #xmlel{name = <<"x">>,
           attrs = [{<<"xmlns">>, ?NS_DELAY91},
                    {<<"stamp">>, lists:flatten(
                                    io_lib:format("~4..0w~2..0w~2..0wT~2..0w:~2..0w:~2..0w",
                                                  [Year, Month, Day, Hour, Minute, Second]))}]}.


-spec now_to_utc_string(erlang:timestamp()) -> string().
now_to_utc_string({MegaSecs, Secs, MicroSecs}) ->
    {{Year, Month, Day}, {Hour, Minute, Second}} =
        calendar:now_to_universal_time({MegaSecs, Secs, MicroSecs}),
    lists:flatten(
      io_lib:format("~4..0w-~2..0w-~2..0wT~2..0w:~2..0w:~2..0w.~6..0wZ",
                    [Year, Month, Day, Hour, Minute, Second, MicroSecs])).
now_to_utc_binary(Timestamp) ->
    list_to_binary(now_to_utc_string(Timestamp)).


%% @doc yyyy-mm-ddThh:mm:ss[.sss]{Z|{+|-}hh:mm} -> {MegaSecs, Secs, MicroSecs}
-spec datetime_string_to_timestamp(string()) -> undefined | erlang:timestamp().
datetime_string_to_timestamp(TimeStr) ->
    case catch parse_datetime(TimeStr) of
        {'EXIT', _Err} ->
            undefined;
        TimeStamp ->
            TimeStamp
    end.


-spec parse_datetime(string()) -> erlang:timestamp().
parse_datetime(TimeStr) ->
    [Date, Time] = string:tokens(TimeStr, "T"),
    D = parse_date(Date),
    {T, MS, TZH, TZM} = parse_time(Time),
    S = calendar:datetime_to_gregorian_seconds({D, T}),
    S1 = calendar:datetime_to_gregorian_seconds({{1970, 1, 1}, {0, 0, 0}}),
    Seconds = (S - S1) - TZH * 60 * 60 - TZM * 60,
    {Seconds div 1000000, Seconds rem 1000000, MS}.

%% @doc yyyy-mm-dd
-spec parse_date(nonempty_string()) -> 'false' | calendar:date().
parse_date(Date) ->
    [Y, M, D] = string:tokens(Date, "-"),
    Date1 = {list_to_integer(Y), list_to_integer(M), list_to_integer(D)},
    case calendar:valid_date(Date1) of
        true ->
            Date1;
        _ ->
            false
    end.


%% @doc hh:mm:ss[.sss]TZD
-spec parse_time(nonempty_string()) -> 'false' | maybe_datetime().
parse_time(Time) ->
    case string:str(Time, "Z") of
        0 ->
            parse_time_with_timezone(Time);
        _ ->
            [T | _] = string:tokens(Time, "Z"),
            {TT, MS} = parse_time1(T),
            {TT, MS, 0, 0}
    end.


-spec parse_time_with_timezone(nonempty_string()) -> 'false' | maybe_datetime().
parse_time_with_timezone(Time) ->
    case string:str(Time, "+") of
        0 ->
            case string:str(Time, "-") of
                0 ->
                    false;
                _ ->
                    parse_time_with_timezone(Time, "-")
            end;
        _ ->
            parse_time_with_timezone(Time, "+")
    end.


-spec parse_time_with_timezone(nonempty_string(),
                               Delim :: [43 | 45,...]) -> maybe_datetime().
parse_time_with_timezone(Time, Delim) ->
    [T, TZ] = string:tokens(Time, Delim),
    {TZH, TZM} = parse_timezone(TZ),
    {TT, MS} = parse_time1(T),
    case Delim of
        "-" ->
            {TT, MS, -TZH, -TZM};
        "+" ->
            {TT, MS, TZH, TZM}
    end.


-spec parse_timezone(nonempty_string()) -> maybe_tz().
parse_timezone(TZ) ->
    [H, M] = string:tokens(TZ, ":"),
    {[H1, M1], true} = check_list([{H, 12}, {M, 60}]),
    {H1, M1}.


-spec parse_time1(nonempty_string()) -> {maybe_time(), integer()}.
parse_time1(Time) ->
    [HMS | T] =  string:tokens(Time, "."),
    MS = case T of
             [] ->
                 0;
             [Val] ->
                 list_to_integer(string:left(Val, 6, $0))
         end,
    [H, M, S] = string:tokens(HMS, ":"),
    {[H1, M1, S1], true} = check_list([{H, 24}, {M, 60}, {S, 60}]),
    {{H1, M1, S1}, MS}.


-spec check_list([{nonempty_string(), 12 | 24 | 60},...]) ->
                                  {['false' | non_neg_integer(),...],_}.
check_list(List) ->
    lists:mapfoldl(
      fun({L, N}, B)->
              V = list_to_integer(L),
              if
                  (V >= 0) and (V =< N) ->
                      {V, B};
                  true ->
                      {false, false}
              end
      end, true, List).


%%
%% Base64 stuff (based on httpd_util.erl)
%%

%% TODO: optimize binary way
-spec decode_base64(binary() | string()) -> binary() | string().
decode_base64(S) when erlang:is_binary(S)->
    list_to_binary(decode_base64(binary_to_list(S)));
decode_base64(S) ->
    decode1_base64([C || C <- S,
                         C /= $\s,
                         C /= $\t,
                         C /= $\n,
                         C /= $\r]).


-spec decode1_base64(string()) -> string().
decode1_base64([]) ->
    [];
decode1_base64([Sextet1,Sextet2,$=,$=|Rest]) ->
    Bits2x6=
        (d(Sextet1) bsl 18) bor
        (d(Sextet2) bsl 12),
    Octet1=Bits2x6 bsr 16,
    [Octet1|decode1_base64(Rest)];
decode1_base64([Sextet1,Sextet2,Sextet3,$=|Rest]) ->
    Bits3x6=
        (d(Sextet1) bsl 18) bor
        (d(Sextet2) bsl 12) bor
        (d(Sextet3) bsl 6),
    Octet1=Bits3x6 bsr 16,
    Octet2=(Bits3x6 bsr 8) band 16#ff,
    [Octet1,Octet2|decode1_base64(Rest)];
decode1_base64([Sextet1,Sextet2,Sextet3,Sextet4|Rest]) ->
    Bits4x6=
        (d(Sextet1) bsl 18) bor
        (d(Sextet2) bsl 12) bor
        (d(Sextet3) bsl 6) bor
        d(Sextet4),
    Octet1=Bits4x6 bsr 16,
    Octet2=(Bits4x6 bsr 8) band 16#ff,
    Octet3=Bits4x6 band 16#ff,
    [Octet1,Octet2,Octet3|decode1_base64(Rest)];
decode1_base64(_CatchAll) ->
    "".


-spec d(char()) -> char().
d(X) when X >= $A, X =<$Z ->
    X-65;
d(X) when X >= $a, X =<$z ->
    X-71;
d(X) when X >= $0, X =<$9 ->
    X+4;
d($+) -> 62;
d($/) -> 63;
d(_) -> 63.


%% TODO: optimize binary way
-spec encode_base64(binary() | string()) -> binary() | string().
encode_base64(B) when is_binary(B) ->
    list_to_binary(encode_base64(binary_to_list(B)));
encode_base64([]) ->
    [];
encode_base64([A]) ->
    [e(A bsr 2), e((A band 3) bsl 4), $=, $=];
encode_base64([A,B]) ->
    [e(A bsr 2), e(((A band 3) bsl 4) bor (B bsr 4)), e((B band 15) bsl 2), $=];
encode_base64([A,B,C|Ls]) ->
    encode_base64_do(A,B,C, Ls).
encode_base64_do(A,B,C, Rest) ->
    BB = (A bsl 16) bor (B bsl 8) bor C,
    [e(BB bsr 18), e((BB bsr 12) band 63),
     e((BB bsr 6) band 63), e(BB band 63)|encode_base64(Rest)].


-spec e(byte()) -> char() | none().
e(X) when X >= 0, X < 26 -> X+65;
e(X) when X>25, X<52 ->     X+71;
e(X) when X>51, X<62 ->     X-4;
e(62) ->                    $+;
e(63) ->                    $/;
e(X) ->                     exit({bad_encode_base64_token, X}).


%% @doc Convert Erlang inet IP to list
-spec ip_to_list(inet:ip4_address() | {inet:ip_address(), inet:port_number()}
                ) -> string().
ip_to_list({IP, _Port}) ->
    ip_to_list(IP);
ip_to_list({_,_,_,_,_,_,_,_} = Ipv6Address) ->
    inet_parse:ntoa(Ipv6Address);
%% This function clause could use inet_parse too:
ip_to_list({A,B,C,D}) ->
    lists:flatten(io_lib:format("~w.~w.~w.~w",[A,B,C,D]));
ip_to_list(IP) ->
    lists:flatten(io_lib:format("~w", [IP])).

<<<<<<< HEAD
%% TODO: remove<<"code" attribute (currently it used for backward-compatibility)
-spec stanza_error( Code :: binary()
                  , Type :: binary()
                  , Condition :: binary() | undefined) -> #xmlel{}.
stanza_error(Code, Type, Condition) ->
  #xmlel{ name = <<"error">>
        , attrs = [{<<"code">>, Code}, {<<"type">>, Type}]
        , children = [ #xmlel{ name = Condition
                             , attrs = [{<<"xmlns">>, ?NS_STANZAS}]
                             }]
        }.

-spec stanza_errort( Code :: binary()
                   , Type :: binary()
                   , Condition :: binary()
                   , Lang :: ejabberd:lang()
                   , Text :: binary()) -> #xmlel{}.
stanza_errort(Code, Type, Condition, Lang, Text) ->
  Txt = translate:translate(Lang, Text),
  #xmlel{ name = <<"error">>
        , attrs = [{<<"code">>, Code}, {<<"type">>, Type}]
        , children = [ #xmlel{ name = Condition
                             , attrs = [{<<"xmlns">>, ?NS_STANZAS}]
                             }
                     , #xmlel{ name = <<"text">>
                             , attrs = [{<<"xmlns">>, ?NS_STANZAS}]
                             , children = [#xmlcdata{ content = Txt }]
                             }]
        }.

-spec stream_error(Condition :: binary()) -> #xmlel{}.
stream_error(Condition) ->
  #xmlel{ name = <<"stream:error">>
        , children = [ #xmlel{ name = Condition
                             , attrs = [{<<"xmlns">>, ?NS_STREAMS}]
                             }
                     ]
        }.

-spec stream_errort( Condition :: binary()
                   , Lang :: ejabberd:lang()
                   , Text :: binary()) -> #xmlel{}.
stream_errort(Condition, Lang, Text) ->
  Txt = translate:translate(Lang, Text),
  #xmlel{ name = <<"stream:error">>
        , children = [ #xmlel{ name = Condition
                             , attrs = [{<<"xmlns">>, ?NS_STREAMS}] }
                     , #xmlel{ name = <<"text">>
                             , attrs = [ {<<"xml:lang">>, Lang}
                                       , {<<"xmlns">>, ?NS_STREAMS}]
                             , children = [ #xmlcdata{ content = Txt} ]}
                     ]
        }.
=======
remove_delay_tags(#xmlel{children = Els} = Packet) ->
    NEl = lists:foldl(
             fun(#xmlel{name= <<"delay">>, attrs = Attrs} = R, El)->
			      case xml:get_attr_s(<<"xmlns">>, Attrs) of
                                  ?NS_DELAY ->
                                      El;
                                  _ ->
                                    El ++ [R]
                              end;
                (#xmlel{name= <<"x">> , attrs = Attrs } = R, El) ->
                              case xml:get_attr_s(<<"xmlns">>, Attrs) of
                                  ?NS_DELAY91 ->
                                      El;
                                  _ ->
                                    El ++ [R]
                              end;
                (R, El) ->
                              El ++ [R]
                end, [],Els),
    Packet#xmlel{children=NEl}.
>>>>>>> b39c2804
<|MERGE_RESOLUTION|>--- conflicted
+++ resolved
@@ -27,50 +27,6 @@
 -module(jlib).
 -author('alexey@process-one.net').
 
-<<<<<<< HEAD
--export([ make_result_iq_reply/1
-        , make_error_reply/2
-        , make_invitation/3
-        , make_config_change_message/1
-        , make_voice_approval_form/3
-        , replace_from_to_attrs/3
-        , replace_from_to/3
-        , remove_attr/2
-        , make_jid/3
-        , make_jid/1
-        , binary_to_jid/1
-        , jid_to_binary/1
-        , is_nodename/1
-        , nodeprep/1
-        , nameprep/1
-        , resourceprep/1
-        , jid_tolower/1
-        , jid_remove_resource/1
-        , jid_replace_resource/2
-        , iq_query_info/1
-        , iq_query_or_response_info/1
-        , iq_to_xml/1
-        , parse_xdata_submit/1
-        , timestamp_to_iso/1             % TODO: Remove once XEP-0091 is Obsolete
-        , timestamp_to_xml/4
-        , timestamp_to_xml/1             % TODO: Remove once XEP-0091 is Obsolete
-        , timestamp_to_mam_xml/4
-        , now_to_utc_binary/1
-        , datetime_string_to_timestamp/1
-        , decode_base64/1
-        , encode_base64/1
-        , ip_to_list/1
-        , rsm_encode/1
-        , rsm_decode/1
-        , stanza_error/3
-        , stanza_errort/5
-        , stream_error/1
-        , stream_errort/3
-        ]).
-
--include_lib("exml/include/exml.hrl").
--include_lib("exml/include/exml_stream.hrl"). % only used to define stream types
-=======
 -export([make_result_iq_reply/1,
          make_error_reply/2,
          make_invitation/3,
@@ -105,9 +61,14 @@
          ip_to_list/1,
          rsm_encode/1,
          rsm_decode/1,
-	  remove_delay_tags/1]).
-
->>>>>>> b39c2804
+         stanza_error/3,
+         stanza_errort/5,
+         stream_error/1,
+         stream_errort/3,
+	     remove_delay_tags/1]).
+
+-include_lib("exml/include/exml.hrl").
+-include_lib("exml/include/exml_stream.hrl"). % only used to define stream types
 -include("jlib.hrl").
 
 -type xmlel()           :: #xmlel{}.
@@ -729,9 +690,7 @@
 %% @doc Timezone = utc | {Sign::string(), {Hours, Minutes}} | {Hours, Minutes}
 %% Hours = integer()
 %% Minutes = integer()
-<<<<<<< HEAD
 -spec timestamp_to_iso(calendar:datetime(), tz()) -> {string(), io_lib:chars()}.
-=======
 timestamp_to_iso({{Year, Month, Day}, {Hour, Minute, Second, Micro}}, Timezone) ->
     Timestamp_string =
         lists:flatten(
@@ -750,7 +709,6 @@
                 io_lib:format("~s~2..0w:~2..0w", [Sign, abs(TZh),TZm])
         end,
     {Timestamp_string, Timezone_string};
->>>>>>> b39c2804
 timestamp_to_iso({{Year, Month, Day}, {Hour, Minute, Second}}, Timezone) ->
     Timestamp_string =
         lists:flatten(
@@ -805,12 +763,9 @@
                     {<<"id">>, MessageUID}] ++
                    [{<<"queryid">>, QueryID} || QueryID =/= undefined, QueryID =/= <<>>]}.
 
-<<<<<<< HEAD
 
 %% @doc TODO: Remove this function once XEP-0091 is Obsolete
 -spec timestamp_to_xml(calendar:datetime()) -> xmlel().
-=======
-%% TODO: Remove this function once XEP-0091 is Obsolete
 timestamp_to_xml({{Year, Month, Day}, {Hour, Minute, Second, Micro}}) ->
     #xmlel{name = <<"x">>,
            attrs = [{<<"xmlns">>, ?NS_DELAY91},
@@ -818,7 +773,6 @@
                                     io_lib:format("~4..0w~2..0w~2..0wT~2..0w:~2..0w:~2..0w.~6..0w",
                                                   [Year, Month, Day, Hour, Minute, Second, Micro]))}]};
 
->>>>>>> b39c2804
 timestamp_to_xml({{Year, Month, Day}, {Hour, Minute, Second}}) ->
     #xmlel{name = <<"x">>,
            attrs = [{<<"xmlns">>, ?NS_DELAY91},
@@ -1049,7 +1003,6 @@
 ip_to_list(IP) ->
     lists:flatten(io_lib:format("~w", [IP])).
 
-<<<<<<< HEAD
 %% TODO: remove<<"code" attribute (currently it used for backward-compatibility)
 -spec stanza_error( Code :: binary()
                   , Type :: binary()
@@ -1103,7 +1056,7 @@
                              , children = [ #xmlcdata{ content = Txt} ]}
                      ]
         }.
-=======
+
 remove_delay_tags(#xmlel{children = Els} = Packet) ->
     NEl = lists:foldl(
              fun(#xmlel{name= <<"delay">>, attrs = Attrs} = R, El)->
@@ -1123,5 +1076,4 @@
                 (R, El) ->
                               El ++ [R]
                 end, [],Els),
-    Packet#xmlel{children=NEl}.
->>>>>>> b39c2804
+    Packet#xmlel{children=NEl}.