--- conflicted
+++ resolved
@@ -37,11 +37,7 @@
 services:
         - redis-server
         - docker
-<<<<<<< HEAD
         - riak
-=======
-
->>>>>>> d20ec883
 branches:
         only:
                 - master
@@ -52,15 +48,9 @@
 otp_release:
         - 18.3
 env:
-<<<<<<< HEAD
         - PRESET=cassandra_mnesia DB=cassandra REL_CONFIG=with-cassandra CASSANDRA_VERSION=3.1
-        - PRESET=internal_redis DB=mnesia REL_CONFIG=with-redis
-        - PRESET=internal_mnesia DB=mnesia REL_CONFIG=with-none
-        - PRESET=mysql_mnesia DB=mysql REL_CONFIG=with-mysql
-=======
         - PRESET=internal_mnesia DB=mnesia REL_CONFIG=with-all
         - PRESET=mysql_redis DB=mysql REL_CONFIG="with-mysql with-redis"
->>>>>>> d20ec883
         - PRESET=odbc_pgsql_mnesia DB=pgsql REL_CONFIG=with-odbc
         - PRESET=ldap_mnesia DB=mnesia REL_CONFIG=with-none
         - PRESET=riak_mnesia DB=riak REL_CONFIG=with-riak
