--- conflicted
+++ resolved
@@ -66,10 +66,6 @@
                 ]}
    ]}
  ]}.
-<<<<<<< HEAD
-"}.
-{mod_vcard, ""}.
-=======
 {host_config, \"no.search.vcardodbc\",
  [{ {add, modules},
    [{mod_vcard_odbc, [{search, false}
@@ -77,4 +73,4 @@
    ]}
  ]}.
 "}.
->>>>>>> 449bade3
+{mod_vcard, ""}.